--- conflicted
+++ resolved
@@ -1,5 +1,22 @@
+<head>
+	<meta http-equiv="Content-Security-Policy" content="script-src 'self' https://ckeditor.com 'unsafe-inline' 'unsafe-eval'">
+	<!-- For a totally unknown reason, Travis and Vimeo do not like each other and the test fail on CI. -->
+	<meta name="x-cke-crawler-ignore-patterns" content='{
+		"request-failure": "vimeo.com",
+		"response-failure": "vimeo.com",
+		"console-error": [ "<svg> attribute preserveAspectRatio", "vimeo.com" ]
+	}'>
+</head>
+
+<div style="margin-bottom: 10px;">
+	<button type="button" id="clear-content">Clear editor</button>
+	<button type="button" id="print-data-action">Open print preview</button>
+	<button id="read-only">Turn on read-only mode</button>
+
+	<iframe id="print-data-container" aria-hidden="true" tabindex="-1"></iframe>
+</div>
+
 <div id="editor">
-<<<<<<< HEAD
     <ul>
         <li>Bullet list item 1</li>
         <li>Bullet list item 2</li>
@@ -65,244 +82,4 @@
         </li>
         <li>Bullet list item 8</li>
     </ul>
-</div>
-=======
-	<h2>Lists in the table</h2>
-	<figure class="table">
-		<table style="width: 600px;border-bottom:2px dashed hsl(0, 0%, 60%);border-left:2px dashed hsl(0, 0%, 60%);border-right:2px dashed hsl(0, 0%, 60%);border-top:2px dashed hsl(0, 0%, 60%);">
-			<tbody>
-			<tr>
-				<td style="text-align: center"><span class="text-big" style="font-weight: bold">Bulleted list</span></td>
-				<td style="text-align: center"><span class="text-big" style="font-weight: bold">Numbered list</span></td>
-				<td style="text-align: center"><span class="text-big" style="font-weight: bold">To do list</span></td>
-			</tr>
-			<tr>
-				<td style="vertical-align:top; width: 33%">
-					<ul>
-						<li>UL List item 1</li>
-						<li>UL List item 2</li>
-					</ul>
-				</td>
-				<td style="vertical-align:top; width: 33%">
-					<ol>
-						<li>OL List item 1</li>
-						<li>OL List item 2</li>
-					</ol>
-				</td>
-				<td style="vertical-align:top; width: 33%">
-					<ul class="todo-list">
-						<li>
-							<label class="todo-list__label">
-								<input type="checkbox" />
-								<span class="todo-list__label__description">Foo</span>
-							</label>
-						</li>
-						<li>
-							<label class="todo-list__label">
-								<input type="checkbox" checked="checked" />
-								<span class="todo-list__label__description">Foo</span>
-							</label>
-						</li>
-					</ul>
-				</td>
-			</tr>
-			</tbody>
-		</table>
-	</figure>
-
-	<h2>Basic features overview</h2>
-	<p>Lorem <b>ipsum dolor sit </b>amet, consectetur <i>adipisicing elit</i>.<sub>1</sub></p>
-	<h3>Basic styles</h3>
-	<p>Ad alias, <s>architecto</s> culpa <b><i>cumque</i></b> dignissimos <code>dolor eos incidunt ipsa itaque</code> <u>laboriosam</u> magnam molestias nihil <i><u>numquam</u></i> odit quam, suscipit <i><s>veritatis</s></i> voluptate voluptatum.<sup>2</sup></p>
-	<h3>Image</h3>
-	<figure class="image">
-		<img alt="bar" src="sample.jpg">
-		<figcaption>Caption</figcaption>
-	</figure>
-	<h3>Blockquote</h3>
-	<blockquote>
-		<p>Quote</p>
-		<ul>
-			<li><a href="#">Quoted</a> UL List item 1</li>
-			<li>Quoted UL List item 2</li>
-		</ul>
-		<p>Quote</p>
-	</blockquote>
-
-	<div class="page-break" style="page-break-after:always;"><span style="display:none;">&nbsp;</span></div>
-
-	<h2>Media with previews in the table</h2>
-	<figure class="table">
-		<table style="background-color:hsl(0,0%,90%);border-bottom:2px solid hsl(0, 0%, 0%);border-left:2px solid hsl(0, 0%, 0%);border-right:2px solid hsl(0, 0%, 0%);border-top:2px solid hsl(0, 0%, 0%);">
-			<tbody>
-			<tr>
-				<td style="text-align: center"><span class="text-big" style="font-weight: bold">Service</span></td>
-				<td style="text-align: center"><span class="text-big" style="font-weight: bold">Preview</span></td>
-				<td style="text-align: center"><span class="text-big" style="font-weight: bold">URL</span></td>
-			</tr>
-			<tr>
-				<td style="text-align: center"><u>YouTube</u></td>
-				<td>
-					<figure class="media">
-						<oembed url="https://www.youtube.com/watch?v=ZVv7UMQPEWk"></oembed>
-					</figure>
-				</td>
-				<td>
-					<span class="text-small"><a href="https://www.youtube.com/watch?v=ZVv7UMQPEWk">https://www.youtube.com/watch?v=ZVv7UMQPEWk</a></span>
-				</td>
-			</tr>
-			<tr>
-				<td style="text-align: center"><u>Vimeo</u></td>
-				<td>
-					<figure class="media">
-						<oembed url="https://vimeo.com/1084537"></oembed>
-					</figure>
-				</td>
-				<td>
-					<span class="text-small"><a href="https://vimeo.com/1084537">https://vimeo.com/1084537</a></span>
-				</td>
-			</tr>
-			</tbody>
-		</table>
-	</figure>
-
-	<h2>Code blocks in the table</h2>
-	<figure class="table">
-		<table style="border-bottom:2px dashed hsl(0, 0%, 60%);border-left:2px dashed hsl(0, 0%, 60%);border-right:2px dashed hsl(0, 0%, 60%);border-top:2px dashed hsl(0, 0%, 60%);">
-			<tbody>
-			<tr>
-				<td style="text-align: center"><span class="text-big" style="font-weight: bold">Language</span></td>
-				<td style="text-align: center"><span class="text-big" style="font-weight: bold">Code snippet</span></td>
-				<td style="text-align: center"><span class="text-big" style="font-weight: bold">Language</span></td>
-				<td style="text-align: center"><span class="text-big" style="font-weight: bold">Code snippet</span></td>
-			</tr>
-			<tr>
-				<td style="text-align: center;vertical-align:top">CSS</td>
-				<td style="vertical-align:top">
-					<pre><code class="language-css">body {
-	color: red;
-}
-
-p {
-	font-size: 10px;
-}</code></pre></td>
-				<td style="text-align: center;vertical-align:top">PHP</td>
-				<td style="vertical-align:top"><pre><code class="language-php">&lt;?php
-
-function dump( array ...$args ) {
-	foreach ( $args as $item ) {
-		var_dump( $item );
-	}
-
-	die;
-}</code></pre></td>
-			</tr>
-			<tr>
-				<td style="text-align: center;vertical-align:top">JavaScript</td>
-				<td style="vertical-align:top">
-					<pre><code class="language-javascript">function foo() {
-	console.log( 'indented using 1 tab' );
-}
-
-function bar() {
-    console.log( 'indented using spaces' );
-}</code></pre></td>
-				<td style="text-align: center;vertical-align:top">Plaintext</td>
-				<td style="vertical-align:top"><pre><code class="language-plaintext">Plain text</code></pre></td>
-			</tr>
-			</tbody>
-		</table>
-	</figure>
-
-	<hr>
-
-	<h2>Link images + Link decorators</h2>
-
-	<table>
-		<tr>
-			<td>Linked text</td>
-			<td>Linked image (<code>figure > a > img</code>)</td>
-			<td>Linked image (<code>a > img</code>)</td>
-		</tr>
-		<tr>
-			<td>
-				<p>
-					<a href="https://cksource.com" target="_blank" rel="noopener noreferrer" download="download">https://cksource.com</a>
-				</p>
-			</td>
-			<td>
-				<figure class="image">
-					<a class="gallery" href="https://cksource.com">
-						<img src="sample.jpg" alt="bar">
-					</a>
-					<figcaption>Caption</figcaption>
-				</figure>
-			</td>
-			<td>
-				<a class="gallery" href="https://cksource.com" target="_blank" rel="noopener noreferrer" download="download">
-					<img src="sample.jpg" alt="bar">
-				</a>
-			</td>
-		</tr>
-	</table>
-
-	<div class="page-break" style="page-break-after:always;"><span style="display:none;">&nbsp;</span></div>
-
-	<h2>HTML embed</h2>
-
-	<h3><code>&lt;details&gt;</code> and <code>&lt;summary&gt;</code> tags as HTML snippet</h3>
-	<div class="raw-html-embed">
-		<details open>
-			<summary>Details</summary>
-			Something small enough to escape casual notice.
-		</details>
-	</div>
-
-	<h3><code>&lt;video&gt;</code> tag as HTML snippet</h3>
-	<div class="raw-html-embed">
-		<video width="320" height="240" controls>
-			<source src="sample.mp4" type="video/mp4">
-			Your browser does not support the video tag.
-		</video>
-	</div>
-
-	<h3><code>&lt;iframe&gt;</code> tag as HTML snippet</h3>
-	<div class="raw-html-embed">
-		<iframe src="sample.txt"></iframe>
-	</div>
-
-	<h2>Paste from Office</h2>
-	<h3>Paste here: </h3>
-	<p></p>
-
-	<h2>Text part language</h2>
-	<p>
-		<span lang="es" dir="ltr">
-			<strong>Un lenguaje</strong> (del provenzal lenguatge y este del latín lingua) es un sistema de comunicación
-			estructurado para el que existe un contexto de uso y ciertos principios combinatorios formales. Existen
-			<strong>contextos</strong> tanto naturales como artificiales.
-		</span>
-	</p>
-	<p>
-		<span lang="ar" dir="rtl">
-			اللغة نسق من الإشارات والرموز، يشكل أداة من أدوات المعرفة، وتعتبر اللغة أهم <strong>وسائل</strong> التفاهم
-			والاحتكاك بين أفراد امجتمع في <strong>جميع</strong> ميادين الحياة. وبدون اللغة يتعذر نشاط الناس المعرفي.
-		</span>
-	</p>
-</div>
-
-<style>
-	#print-data-container {
-		position: absolute;
-		width: 1px;
-		height: 1px;
-		margin: -1px;
-		border: 0;
-		padding: 0;
-		white-space: nowrap;
-		clip-path: inset(100%);
-		clip: rect(0 0 0 0);
-		overflow: hidden;
-	}
-</style>
->>>>>>> bfd899db
+</div>