--- conflicted
+++ resolved
@@ -15,19 +15,6 @@
     "@ckeditor/ckeditor5-utils": "^11.1.0"
   },
   "devDependencies": {
-<<<<<<< HEAD
-    "@ckeditor/ckeditor5-basic-styles": "^10.0.3",
-    "@ckeditor/ckeditor5-editor-classic": "^11.0.1",
-    "@ckeditor/ckeditor5-engine": "^11.0.0",
-    "@ckeditor/ckeditor5-enter": "^10.1.2",
-    "@ckeditor/ckeditor5-essentials": "^10.1.2",
-    "@ckeditor/ckeditor5-heading": "^10.1.0",
-    "@ckeditor/ckeditor5-image": "^11.0.0",
-    "@ckeditor/ckeditor5-list": "^11.0.2",
-    "@ckeditor/ckeditor5-paragraph": "^10.0.3",
-    "@ckeditor/ckeditor5-table": "^11.0.0",
-    "@ckeditor/ckeditor5-typing": "^11.0.1",
-=======
     "@ckeditor/ckeditor5-basic-styles": "^10.1.0",
     "@ckeditor/ckeditor5-editor-classic": "^11.0.2",
     "@ckeditor/ckeditor5-engine": "^12.0.0",
@@ -37,8 +24,8 @@
     "@ckeditor/ckeditor5-image": "^12.0.0",
     "@ckeditor/ckeditor5-list": "^11.0.3",
     "@ckeditor/ckeditor5-paragraph": "^10.0.4",
+    "@ckeditor/ckeditor5-table": "^11.0.0",
     "@ckeditor/ckeditor5-typing": "^11.0.2",
->>>>>>> 16f0861b
     "eslint": "^5.5.0",
     "eslint-config-ckeditor5": "^1.0.9",
     "husky": "^0.14.3",
