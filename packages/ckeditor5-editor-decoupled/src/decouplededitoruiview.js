/**
 * @license Copyright (c) 2003-2018, CKSource - Frederico Knabben. All rights reserved.
 * For licensing, see LICENSE.md.
 */

/**
 * @module editor-decoupled/decouplededitoruiview
 */

import EditorUIView from '@ckeditor/ckeditor5-ui/src/editorui/editoruiview';
import InlineEditableUIView from '@ckeditor/ckeditor5-ui/src/editableui/inline/inlineeditableuiview';
import ToolbarView from '@ckeditor/ckeditor5-ui/src/toolbar/toolbarview';
import Template from '@ckeditor/ckeditor5-ui/src/template';

/**
 * The decoupled editor UI view. It is a virtual view providing an inline
 * {@link module:editor-decoupled/decouplededitoruiview~DecoupledEditorUIView#editable} and a
 * {@link module:editor-decoupled/decouplededitoruiview~DecoupledEditorUIView#toolbar}, but without any
 * specific arrangement of the components in the DOM.
 *
<<<<<<< HEAD
 * See {@link module:editor-decoupled/decouplededitor~DecoupledEditor.create `DecoupledEditor.create()`}
 * to learn more about this view.
=======
 * See {@link module:core/editor/editorconfig~EditorConfig#toolbarContainer `config.toolbarContainer`} and
 * {@link module:core/editor/editorconfig~EditorConfig#editableContainer `config.editableContainer`} to
 * learn more about the UI of the decoupled editor.
>>>>>>> b0332ce4
 *
 * @extends module:ui/editorui/editoruiview~EditorUIView
 */
export default class DecoupledEditorUIView extends EditorUIView {
	/**
	 * Creates an instance of the decoupled editor UI view.
	 *
	 * @param {module:utils/locale~Locale} locale The {@link module:core/editor/editor~Editor#locale} instance.
	 * @param {HTMLElement} [editableElement] The DOM element to be used as editable.
	 */
	constructor( locale, editableElement ) {
		super( locale );

		/**
		 * The main toolbar of the decoupled editor UI.
		 *
		 * @readonly
		 * @member {module:ui/toolbar/toolbarview~ToolbarView}
		 */
		this.toolbar = new ToolbarView( locale );

		/**
		 * The editable of the decoupled editor UI.
		 *
		 * @readonly
		 * @member {module:ui/editableui/inline/inlineeditableuiview~InlineEditableUIView}
		 */
		this.editable = new InlineEditableUIView( locale, editableElement );

		// This toolbar may be placed anywhere in the page so things like font size need to be reset in it.
		Template.extend( this.toolbar.template, {
			attributes: {
				class: 'ck-reset_all'
			}
		} );

		this.registerChildren( [ this.toolbar, this.editable ] );
	}

	/**
<<<<<<< HEAD
=======
	 * Destroys the view and removes the {@link #toolbar} and {@link #editable}
	 * {@link module:ui/view~View#element `element`} from the DOM, if required.
	 *
	 * @param {Boolean} [removeToolbar] When `true`, remove the {@link #toolbar} element from the DOM.
	 * @param {Boolean} [removeEditable] When `true`, remove the {@link #editable} element from the DOM.
	 */
	destroy( removeToolbar, removeEditable ) {
		super.destroy();

		if ( removeToolbar ) {
			this.toolbar.element.remove();
		}

		if ( removeEditable ) {
			this.editable.element.remove();
		}
	}

	/**
>>>>>>> b0332ce4
	 * @inheritDoc
	 */
	get editableElement() {
		return this.editable.element;
	}
}<|MERGE_RESOLUTION|>--- conflicted
+++ resolved
@@ -18,14 +18,8 @@
  * {@link module:editor-decoupled/decouplededitoruiview~DecoupledEditorUIView#toolbar}, but without any
  * specific arrangement of the components in the DOM.
  *
-<<<<<<< HEAD
  * See {@link module:editor-decoupled/decouplededitor~DecoupledEditor.create `DecoupledEditor.create()`}
  * to learn more about this view.
-=======
- * See {@link module:core/editor/editorconfig~EditorConfig#toolbarContainer `config.toolbarContainer`} and
- * {@link module:core/editor/editorconfig~EditorConfig#editableContainer `config.editableContainer`} to
- * learn more about the UI of the decoupled editor.
->>>>>>> b0332ce4
  *
  * @extends module:ui/editorui/editoruiview~EditorUIView
  */
@@ -66,28 +60,6 @@
 	}
 
 	/**
-<<<<<<< HEAD
-=======
-	 * Destroys the view and removes the {@link #toolbar} and {@link #editable}
-	 * {@link module:ui/view~View#element `element`} from the DOM, if required.
-	 *
-	 * @param {Boolean} [removeToolbar] When `true`, remove the {@link #toolbar} element from the DOM.
-	 * @param {Boolean} [removeEditable] When `true`, remove the {@link #editable} element from the DOM.
-	 */
-	destroy( removeToolbar, removeEditable ) {
-		super.destroy();
-
-		if ( removeToolbar ) {
-			this.toolbar.element.remove();
-		}
-
-		if ( removeEditable ) {
-			this.editable.element.remove();
-		}
-	}
-
-	/**
->>>>>>> b0332ce4
 	 * @inheritDoc
 	 */
 	get editableElement() {
