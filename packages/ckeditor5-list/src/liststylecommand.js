--- conflicted
+++ resolved
@@ -114,87 +114,4 @@
 
 		return numberedList.isEnabled || bulletedList.isEnabled;
 	}
-<<<<<<< HEAD
-=======
-}
-
-// Returns an array with all `listItem` elements that represent the same list.
-//
-// It means that values for `listIndent`, `listType`, and `listStyle` for all items
-// are equal.
-//
-// @param {module:engine/model/position~Position} position Starting position.
-// @param {'forward'|'backward'} direction Walking direction.
-// @returns {Array.<module:engine/model/element~Element>
-function getSiblingNodes( position, direction ) {
-	const items = [];
-	const listItem = position.parent;
-	const walkerOptions = {
-		ignoreElementEnd: true,
-		startPosition: position,
-		shallow: true,
-		direction
-	};
-	const limitIndent = listItem.getAttribute( 'listIndent' );
-	const nodes = [ ...new TreeWalker( walkerOptions ) ]
-		.filter( value => value.item.is( 'element' ) )
-		.map( value => value.item );
-
-	for ( const element of nodes ) {
-		// If found something else than `listItem`, we're out of the list scope.
-		if ( !element.is( 'element', 'listItem' ) ) {
-			break;
-		}
-
-		// If current parsed item has lower indent that element that the element that was a starting point,
-		// it means we left a nested list. Abort searching items.
-		//
-		// ■ List item 1.       [listIndent=0]
-		//     ○ List item 2.[] [listIndent=1], limitIndent = 1,
-		//     ○ List item 3.   [listIndent=1]
-		// ■ List item 4.       [listIndent=0]
-		//
-		// Abort searching when leave nested list.
-		if ( element.getAttribute( 'listIndent' ) < limitIndent ) {
-			break;
-		}
-
-		// ■ List item 1.[]     [listIndent=0] limitIndent = 0,
-		//     ○ List item 2.   [listIndent=1]
-		//     ○ List item 3.   [listIndent=1]
-		// ■ List item 4.       [listIndent=0]
-		//
-		// Ignore nested lists.
-		if ( element.getAttribute( 'listIndent' ) > limitIndent ) {
-			continue;
-		}
-
-		// ■ List item 1.[]  [listType=bulleted]
-		// 1. List item 2.   [listType=numbered]
-		// 2.List item 3.    [listType=numbered]
-		//
-		// Abort searching when found a different kind of a list.
-		if ( element.getAttribute( 'listType' ) !== listItem.getAttribute( 'listType' ) ) {
-			break;
-		}
-
-		// ■ List item 1.[]  [listType=bulleted]
-		// ■ List item 2.    [listType=bulleted]
-		// ○ List item 3.    [listType=bulleted]
-		// ○ List item 4.    [listType=bulleted]
-		//
-		// Abort searching when found a different list style.
-		if ( element.getAttribute( 'listStyle' ) !== listItem.getAttribute( 'listStyle' ) ) {
-			break;
-		}
-
-		if ( direction === 'backward' ) {
-			items.unshift( element );
-		} else {
-			items.push( element );
-		}
-	}
-
-	return items;
->>>>>>> 0cae6b4f
 }