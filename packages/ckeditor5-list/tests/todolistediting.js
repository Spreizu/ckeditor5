--- conflicted
+++ resolved
@@ -1160,11 +1160,17 @@
 			} );
 
 			it( 'should do nothing when other arrow key was pressed', () => {
-<<<<<<< HEAD
 				domEvtDataStub.keyCode = getCode( 'arrowUp' );
 
 				setModelData( model, '<listItem listIndent="0" listType="todo">b[]ar</listItem>' );
-=======
+
+				viewDoc.fire( 'keydown', domEvtDataStub );
+
+				sinon.assert.notCalled( domEvtDataStub.preventDefault );
+				sinon.assert.notCalled( domEvtDataStub.stopPropagation );
+			} );
+
+			it( 'should do nothing when other arrow key was pressed', () => {
 				setModelData( model, '<listItem listIndent="0" listType="todo">[]bar</listItem>' );
 
 				domEvtDataStub = {
@@ -1179,7 +1185,6 @@
 						}
 					}
 				};
->>>>>>> 8dac3a98
 
 				viewDoc.fire( 'keydown', domEvtDataStub );
 
