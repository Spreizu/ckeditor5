--- conflicted
+++ resolved
@@ -9,11 +9,7 @@
 	.create( document.querySelector( '#snippet-ckfinder-upload-only' ), {
 		toolbar: {
 			items: [
-<<<<<<< HEAD
-				'uploadImage', '|', 'heading', '|', 'bold', 'italic', '|', 'undo', 'redo'
-=======
-				'heading', '|', 'bold', 'italic', '|', 'undo', 'redo', '|', 'imageUpload'
->>>>>>> 37dac1d9
+				'heading', '|', 'bold', 'italic', '|', 'undo', 'redo', '|', 'uploadImage'
 			],
 			viewportTopOffset: 100
 		},
