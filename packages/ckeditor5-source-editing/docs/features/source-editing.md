---
category: features
menu-title: Source editing
modified_at: 2021-05-28
---
# Source editing
{@snippet features/source-editing-imports}

The {@link module:source-editing/sourceediting~SourceEditing} feature provides the ability for viewing and editing the source of the document. The source editing plugin is a low-level document editing interface, while all the buttons and dropdowns located in a editor's toolbar are high-level ones.

The changes made to the document source will be applied to the editor's {@link framework/guides/architecture/editing-engine data model} only, if the editor understands (via loaded plugins) the given syntax. You will lose all changes that the editor features cannot understand. For example, if the editor does not have a {@link features/horizontal-line horizontal line} plugin loaded, the `<hr>` tag added in the document source will be removed upon exit from the source editing mode.

<info-box>
	Currently, the source editing mode is supported in the {@link examples/builds/classic-editor classic editor}. The source editing feature is not compatible with [CKEditor 5 collaboration features](https://ckeditor.com/docs/ckeditor5/latest/features/collaboration/collaboration.html). If you would like to use collaboration features, but for some reason you would like to also enable source editing, please [contact us](https://ckeditor.com/contact/).
</info-box>

## Demo

Use the editor below to see the source editing plugin in action. Toggle the source editing mode {@icon @ckeditor/ckeditor5-source-editing/theme/icons/source-editing.svg Source editing}, make some changes in the HTML code (i.e. add new paragraphs or an ordered list), and go back to see that they are present in the document content. Alternatively use one of the numerous CKEditor 5 features available via the toolbar and observe how they render in the HTML source.

{@snippet features/source-editing}

## Markdown source view

The source editing plugin also works well with the {@link features/markdown Markdown output} plugin. It is enough to add the plugin to the editor to change the source editing mode. Please remember that Markdown syntax is very simple and it does not cover all the rich-text features. Some features provided by CKEditor 5 will thus work as intended only when output to HTML as they have no Markdown equivalent.

{@snippet features/source-editing-with-markdown}

## Related features

There are other source-related CKEditor 5 features you may want to check:

* {@link features/general-html-support General HTML support} &ndash; Allows enabling a generic support for additional HTML features not yet covered by official plugins.
* {@link features/html-embed HTML embed} &ndash; Allows embedding an arbitrary HTML snippet in the editor.
* {@link features/autoformat Autoformatting} &ndash; Allows using Markdown-like shortcodes to format the content on the go.
* {@link features/markdown Markdown output} &ndash; Allows for Markdown output instead of HTML output.


## Installation

To add this feature to your rich-text editor, install the [`@ckeditor/ckeditor5-source-editing`](https://www.npmjs.com/package/@ckeditor/ckeditor5-source-editing) package:

```bash
npm install --save @ckeditor/ckeditor5-source-editing
```

And add it to your plugin list configuration:

```js
import SourceEditing from '@ckeditor/ckeditor5-source-editing/src/sourceediting';

ClassicEditor
	.create( document.querySelector( '#editor' ), {
		plugins: [ SourceEditing, ... ],
		toolbar: [ 'sourceEditing', ... ]
	} )
	.then( ... )
	.catch( ... );
```

<<<<<<< HEAD
To utilize the Markdown source editing mode just add the {@link features/markdown Markdown output} plugin to the editor.
=======
To achieve Markdown source editing mode just add the {@link module:markdown-gfm/markdown~Markdown} Markdown plugin to the editor.
>>>>>>> 01b01ed1

```js
import SourceEditing from '@ckeditor/ckeditor5-source-editing/src/sourceediting';
import Markdown from '@ckeditor/ckeditor5-markdown-gfm/src/markdown';

ClassicEditor
	.create( document.querySelector( '#editor' ), {
		plugins: [ SourceEditing, Markdown, ... ],
		toolbar: [ 'sourceEditing', ... ]
	} )
	.then( ... )
	.catch( ... );
```

<info-box info>
	Read more about {@link builds/guides/integration/installing-plugins installing plugins}.
</info-box>

## Common API

The {@link module:source-editing/sourceediting~SourceEditing} plugin registers:

* The `'sourceEditing'` UI button component.

<info-box>
	We recommend using the official {@link framework/guides/development-tools#ckeditor-5-inspector CKEditor 5 inspector} for development and debugging. It will give you tons of useful information about the state of the editor such as internal data structures, selection, commands, and many more.
</info-box>

## Contribute

The source code of the feature is available on GitHub in https://github.com/ckeditor/ckeditor5/tree/master/packages/ckeditor5-source-editing.<|MERGE_RESOLUTION|>--- conflicted
+++ resolved
@@ -58,11 +58,7 @@
 	.catch( ... );
 ```
 
-<<<<<<< HEAD
 To utilize the Markdown source editing mode just add the {@link features/markdown Markdown output} plugin to the editor.
-=======
-To achieve Markdown source editing mode just add the {@link module:markdown-gfm/markdown~Markdown} Markdown plugin to the editor.
->>>>>>> 01b01ed1
 
 ```js
 import SourceEditing from '@ckeditor/ckeditor5-source-editing/src/sourceediting';
