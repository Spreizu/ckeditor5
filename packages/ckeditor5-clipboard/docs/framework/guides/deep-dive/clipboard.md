---
category: framework-deep-dive
---

# Clipboard

The clipboard feature (implemented by the {@link module:clipboard/clipboard~Clipboard} plugin) is responsible for the integration with the native clipboard &mdash; a feature of the operating system and the browser used when the user copies, cuts, pastes, or drags and drops content within the editor or from/to the "outside".

CKEditor 5 intercepts all native events like `copy`, `cut` or `drop` and handles them on its side. The goal is to not allow the browser to touch the content in the rich text editor which would lead to the browser messing it up.

There are two directions in which the content is processed:

* When the content is being pasted or dropped into the editor, it goes through the [input pipeline](#input-pipeline).
* When the content is being copied, cut or dragged from the editor, it goes through the [output pipeline](#output-pipeline).

Both pipelines allow the features to process the content to be inserted or set to the clipboard as well as override the default mechanisms at different stages of these processes.

## Input pipeline

When the user pastes or drops content into the editor, the browser fires an event which is intercepted by the clipboard feature and which kickstarts the following mechanism:

1. {@link module:clipboard/clipboardobserver~ClipboardObserver} turns this event into a synthetic {@link module:engine/view/document~Document#event:paste `view.Document#paste`} or {@link module:engine/view/document~Document#event:drop `view.Document#drop`}.
1. Since the content to be inserted by both actions (paste and drop) should usually be processed in the same way and both actions have a very simillar effect, both events are turned into a single {@link module:engine/view/document~Document#event:clipboardInput `view.Document#clipboardInput`} event for easier handling.
1. Next, the clipboard feature listens to the `view.Document#clipboardInput` event, retrieves and pre-processes the `text/html` or `text/plain` content which it finds in the {@link module:clipboard/datatransfer~DataTransfer event's `dataTransfer`} and fires the {@link module:clipboard/clipboardpipeline~ClipboardPipeline#event:inputTransformation `ClipboardPipeline#inputTransformation`} event with the retrieved content in the event data `content` property as a {@link module:engine/view/documentfragment~DocumentFragment `view.DocumentFragment`}.
1. Then, the clipboard feature listens to the `ClipboardPipeline#inputTransformation` event, takes the processed content, transforms it to the {@link module:engine/model/documentfragment~DocumentFragment `model.DocumentFragment`} and fires the {@link module:clipboard/clipboardpipeline~ClipboardPipeline#event:contentInsertion `ClipboardPipeline#contentInsertion`} event with the transformed content in the event data `content` property as a {@link module:engine/model/documentfragment~DocumentFragment `model.DocumentFragment`}.
1. Finally, the clipboard feature listens to the `ClipboardPipeline#contentInsertion` event, takes the model fragment, {@link module:engine/model/model~Model#insertContent inserts} it into the editor and stores the range which contains all the performed changes in the `resultRange` property of the event data.

<<<<<<< HEAD
The clipboard feature listens to the `view.Document#clipboardInput`, `ClipboardPipeline#inputTransformation`, and `ClipboardPipeline#contentInsertion` events using low priority listeners. This means that adding a normal listener and calling `evt.stop()` allows overriding the behavior implemented by the clipboard feature. It is a similar mechanism to the DOM's `evt.preventDefault()` that lets you override the default browser behavior.
=======
The clipboard feature listens to the `view.Document#clipboardInput`, `ClipboardPipeline#inputTransformation`, and `ClipboardPipeline#contentInsertion` events using the {@link framework/guides/deep-dive/event-system#listener-priorities low priority listeners}. This means that adding a normal listener and calling `evt.stop()` allows overriding the behavior implemented by the clipboard feature. It is a similar mechanism to DOM's `evt.preventDefault()` that lets you override the default browser behavior.
>>>>>>> 0522f4dc

### Input pipeline events overview
```plaintext
 ┌──────────────────────┐          ┌──────────────────────┐
 │     view.Document    │          │     view.Document    │
 │         paste        │          │         drop         │
 └───────────┬──────────┘          └───────────┬──────────┘
             │                                 │
             └────────────────┌────────────────┘
                              │
                    ┌─────────V────────┐
                    │   view.Document  │   Retrieves text/html from data.dataTransfer
                    │  clipboardInput  │   and processes it to view.DocumentFragment.
                    └─────────┬────────┘
                              │
                  ┌───────────V───────────┐
                  │   ClipboardPipeline   │   Converts view.DocumentFragment
                  │  inputTransformation  │   to model.DocumentFragment.
                  └───────────┬───────────┘
                              │
                   ┌──────────V──────────┐
                   │  ClipboardPipeline  │   Calls model.insertContent().
                   │   contentInsertion  │
                   └─────────────────────┘
```

### Handling clipboard input differently

By default, the clipboard feature retrieves `text/html` or `text/plain` from the clipboard, normalizes the data a bit (for example, cleans up the [mess with whitespaces](https://github.com/ckeditor/ckeditor5-clipboard/issues/2)), converts it to a {@link module:engine/view/documentfragment~DocumentFragment view `DocumentFragment`} and fires the `ClipboardPipeline#inputTransformation` event with the document fragment for further processing.

The {@link module:engine/view/document~Document#event:clipboardInput `view.Document#clipboardInput`} event can be used to override this behavior. For example, you can use it to:

* Handle pasted or dropped files (that you can retrieve from the `dataTransfer`).

	Handling file upload requires, however, a lot more than reading {@link module:clipboard/datatransfer~DataTransfer#files `dataTransfer.files`} so for a complete code example, check the source code of plugins like [`ImageUploadEditing`](https://github.com/ckeditor/ckeditor5/blob/master/packages/ckeditor5-image/src/imageupload/imageuploadediting.js).
* Change the type of data that the clipboard feature reads from the clipboard. For instance, you may want to use `application/rtf` if it is present in the `dataTransfer` (and ignore `text/html` in that case).

	```js
	editor.editing.view.document.on( 'clipboardInput', ( evt, data ) => {
		const dataTransfer = data.dataTransfer;
		const rtfContent = dataTransfer.getData( 'application/rtf' );

		// If no RTF was pasted, abort and let the clipboard feature handle the input.
		if ( !rtfContent ) {
			return;
		}

		// Convert an RTF raw string to a view document fragment.
		const viewContent = convertRtfStringToView( rtfContent );

		// Pass the view fragment to the default clipboard input handler
		// to allow further processing of the content.
		data.content = viewContent;
	} );
	```

### Processing input content

The {@link module:clipboard/clipboardpipeline~ClipboardPipeline#event:inputTransformation `ClipboardPipeline#inputTransformation`} event lets you process the content which is going to be inserted into the editor.

The default action is to fire a {@link module:clipboard/clipboardpipeline~ClipboardPipeline#event:contentInsertion `ClipboardPipeline#contentInsertion`} event that will {@link module:engine/model/model~Model#insertContent insert} the content (`data.content`, represented by a {@link module:engine/view/documentfragment~DocumentFragment}) to the editor if the data is not empty.

At this stage the pasted content can be processed by the features. For example, a feature that wants to transform the pasted text into a link can be implemented in the following way:

```js
const writer = new UpcastWriter( editor.editing.view.document );

editor.plugins.get( 'ClipboardPipeline' ).on( 'inputTransformation', ( evt, data ) => {
	if ( data.content.childCount == 1 && isUrlText( data.content.getChild( 0 ) ) ) {
		const linkUrl = data.content.getChild( 0 ).data;

		data.content = writer.createDocumentFragment( [
			writer.createElement(
				'a',
				{ href: linkUrl },
				[ writer.createText( linkUrl ) ]
			)
		] );
	}
} );
```

The default action (inserting the content into the editor) is performed by a low priority listener, so it can be overridden by a normal one. With the `lowest` priority you can also execute actions after the content has already been inserted.

```js
editor.plugins.get( 'ClipboardPipeline' ).on( 'inputTransformation', ( evt, data ) => {
	console.log( 'Content was inserted.' );
}, { priority: 'lowest' } );
```

<info-box>
	Check out the {@link framework/guides/deep-dive/event-system#listener-priorities event system deep dive guide} to learn more about event listener priorities.
</info-box>

### Paste as plain text plugin example

You can use the knowledge from the previous sections to create a complete plugin that will allow users to paste the content as plain text while the feature is toggled on.

If you are not familiar with creating plugins in CKEditor 5, it is recommended to start from reading the {@link framework/guides/creating-simple-plugin Creating a simple plugin} guide to get a better understanding of what happens in the code below.

```js
import ClassicEditor from '@ckeditor/ckeditor5-editor-classic/src/classiceditor';

import Essentials from '@ckeditor/ckeditor5-essentials/src/essentials';
import Paragraph from '@ckeditor/ckeditor5-paragraph/src/paragraph';
import Bold from '@ckeditor/ckeditor5-basic-styles/src/bold';
import Italic from '@ckeditor/ckeditor5-basic-styles/src/italic';

import Plugin from '@ckeditor/ckeditor5-core/src/plugin';
import Command from '@ckeditor/ckeditor5-core/src/command';
import ButtonView from '@ckeditor/ckeditor5-ui/src/button/buttonview';

import plainTextToHtml from '@ckeditor/ckeditor5-clipboard/src/utils/plaintexttohtml';

class PastePlainText extends Plugin {
	static get pluginName() {
		return 'PastePlainText'
	}

	static get requires() {
		return [ PastePlainTextUI, PastePlainTextCommand ]
	}

	init() {
		const editor = this.editor;

		editor.commands.add( 'pastePlainText', new PastePlainTextCommand( editor ) );

		// The logic responsible for converting HTML to plain text.
		const clipboardPlugin = editor.plugins.get( 'ClipboardPipeline' );
		const command = editor.commands.get( 'pastePlainText' );
		const editingView = editor.editing.view;

		editingView.document.on( 'clipboardInput', ( evt, data ) => {
			if ( editor.isReadOnly || !command.value ) {
				return;
			}

			const dataTransfer = data.dataTransfer;
			let content = plainTextToHtml( dataTransfer.getData( 'text/plain' ) );

			data.content = this.editor.data.htmlProcessor.toView( content );
		} );
	}
};

class PastePlainTextUI extends Plugin {
	init() {
		const editor = this.editor;

		editor.ui.componentFactory.add( 'pastePlainText', locale => {
			const view = new ButtonView( locale );
			const command = editor.commands.get( 'pastePlainText' );

			view.set( {
				label: 'Paste as plain text',
				withText: true,
				tooltip: true,
				isToggleable: true
			} );

			// A callback executed once the button is clicked.
			view.on( 'execute', () => {
				editor.execute( 'pastePlainText' );
			} );

			view.bind( 'isOn', 'isEnabled' ).to( command, 'value', 'isEnabled' );

			return view;
		} );
	}
};

class PastePlainTextCommand extends Command {
	refresh() {
		// Disable the command if the editor is in read-only mode.
		this.isEnabled = !this.editor.isReadOnly;
	}

	execute() {
		// Activate pasting plain text.
		this.value = !this.value;
	}
}

ClassicEditor
	.create( document.querySelector( '#editor' ), {
		plugins: [ Essentials, Paragraph, Bold, Italic, PastePlainText ],
		toolbar: [ 'bold', 'italic', 'pastePlainText' ],
		// ...
	} )
	.catch( error => {
    	console.log( error );
	} );
```

## Output pipeline

The output pipeline is the equivalent of the input pipeline but for the copy and cut operations. It allows to process the content that will be then put into the clipboard or to override the whole process.

### Output pipeline events overview

```plaintext
 ┌──────────────────────┐          ┌──────────────────────┐   Retrieves the selected
 │     view.Document    │          │     view.Document    │   model.DocumentFragment
 │         copy         │          │          cut         │   and converts it to
 └───────────┬──────────┘          └───────────┬──────────┘   view.DocumentFragment.
             │                                 │
             └────────────────┌────────────────┘
                              │
                    ┌─────────V────────┐   Processes view.DocumentFragment
                    │   view.Document  │   to text/html and text/plain
                    │  clipboardOutput │   and stores results in data.dataTransfer.
                    └──────────────────┘
```

### 1. On {@link module:engine/view/document~Document#event:copy `view.Document#copy`} and {@link module:engine/view/document~Document#event:cut `view.Document#cut`}

The default action is to:

1. {@link module:engine/model/model~Model#getSelectedContent Get the selected content} from the editor.
1. Prevent the default action of the native `copy` or `cut` event.
1. Fire {@link module:engine/view/document~Document#event:clipboardOutput `view.Document#clipboardOutput`} with a clone of the selected content converted to a {@link module:engine/view/documentfragment~DocumentFragment view document fragment}.

### 2. On {@link module:engine/view/document~Document#event:clipboardOutput `view.Document#clipboardOutput`}

The default action is to put the content (`data.content`, represented by a {@link module:engine/view/documentfragment~DocumentFragment}) to the clipboard as HTML. In case of the cut operation, the selected content is also deleted from the editor.

This action is performed by a low priority listener, so it can be overridden by a normal one.

At this stage the copied or cut content can be processed by other features.<|MERGE_RESOLUTION|>--- conflicted
+++ resolved
@@ -25,11 +25,7 @@
 1. Then, the clipboard feature listens to the `ClipboardPipeline#inputTransformation` event, takes the processed content, transforms it to the {@link module:engine/model/documentfragment~DocumentFragment `model.DocumentFragment`} and fires the {@link module:clipboard/clipboardpipeline~ClipboardPipeline#event:contentInsertion `ClipboardPipeline#contentInsertion`} event with the transformed content in the event data `content` property as a {@link module:engine/model/documentfragment~DocumentFragment `model.DocumentFragment`}.
 1. Finally, the clipboard feature listens to the `ClipboardPipeline#contentInsertion` event, takes the model fragment, {@link module:engine/model/model~Model#insertContent inserts} it into the editor and stores the range which contains all the performed changes in the `resultRange` property of the event data.
 
-<<<<<<< HEAD
-The clipboard feature listens to the `view.Document#clipboardInput`, `ClipboardPipeline#inputTransformation`, and `ClipboardPipeline#contentInsertion` events using low priority listeners. This means that adding a normal listener and calling `evt.stop()` allows overriding the behavior implemented by the clipboard feature. It is a similar mechanism to the DOM's `evt.preventDefault()` that lets you override the default browser behavior.
-=======
-The clipboard feature listens to the `view.Document#clipboardInput`, `ClipboardPipeline#inputTransformation`, and `ClipboardPipeline#contentInsertion` events using the {@link framework/guides/deep-dive/event-system#listener-priorities low priority listeners}. This means that adding a normal listener and calling `evt.stop()` allows overriding the behavior implemented by the clipboard feature. It is a similar mechanism to DOM's `evt.preventDefault()` that lets you override the default browser behavior.
->>>>>>> 0522f4dc
+The clipboard feature listens to the `view.Document#clipboardInput`, `ClipboardPipeline#inputTransformation`, and `ClipboardPipeline#contentInsertion` events using {@link framework/guides/deep-dive/event-system#listener-priorities low priority listeners}. This means that adding a normal listener and calling `evt.stop()` allows overriding the behavior implemented by the clipboard feature. It is a similar mechanism to the DOM's `evt.preventDefault()` that lets you override the default browser behavior.
 
 ### Input pipeline events overview
 ```plaintext
