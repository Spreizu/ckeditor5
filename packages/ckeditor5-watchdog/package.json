{
  "name": "@ckeditor/ckeditor5-watchdog",
  "version": "25.0.0",
  "description": "A watchdog feature for CKEditor 5 editors. It keeps a CKEditor 5 editor instance running.",
  "keywords": [
    "ckeditor",
    "ckeditor5",
    "ckeditor 5",
    "ckeditor5-lib"
  ],
  "dependencies": {
    "@ckeditor/ckeditor5-utils": "^25.0.0",
    "lodash-es": "^4.17.15"
  },
  "devDependencies": {
<<<<<<< HEAD
    "@ckeditor/ckeditor5-core": "^24.0.0",
    "@ckeditor/ckeditor5-editor-classic": "^24.0.0",
    "@ckeditor/ckeditor5-paragraph": "^24.0.0"
=======
    "@ckeditor/ckeditor5-core": "^25.0.0",
    "@ckeditor/ckeditor5-editor-classic": "^25.0.0",
    "@ckeditor/ckeditor5-paragraph": "^25.0.0"
>>>>>>> bf6fc2b3
  },
  "engines": {
    "node": ">=12.0.0",
    "npm": ">=5.7.1"
  },
  "author": "CKSource (http://cksource.com/)",
  "license": "GPL-2.0-or-later",
  "homepage": "https://ckeditor.com/ckeditor-5",
  "bugs": "https://github.com/ckeditor/ckeditor5/issues",
  "repository": {
    "type": "git",
    "url": "https://github.com/ckeditor/ckeditor5.git",
    "directory": "packages/ckeditor5-watchdog"
  },
  "files": [
    "lang",
    "src",
    "theme"
  ]
}<|MERGE_RESOLUTION|>--- conflicted
+++ resolved
@@ -13,15 +13,9 @@
     "lodash-es": "^4.17.15"
   },
   "devDependencies": {
-<<<<<<< HEAD
-    "@ckeditor/ckeditor5-core": "^24.0.0",
-    "@ckeditor/ckeditor5-editor-classic": "^24.0.0",
-    "@ckeditor/ckeditor5-paragraph": "^24.0.0"
-=======
     "@ckeditor/ckeditor5-core": "^25.0.0",
     "@ckeditor/ckeditor5-editor-classic": "^25.0.0",
     "@ckeditor/ckeditor5-paragraph": "^25.0.0"
->>>>>>> bf6fc2b3
   },
   "engines": {
     "node": ">=12.0.0",
