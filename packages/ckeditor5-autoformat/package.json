{
  "name": "@ckeditor/ckeditor5-autoformat",
  "version": "24.0.0",
  "description": "Autoformatting feature for CKEditor 5.",
  "keywords": [
    "ckeditor",
    "ckeditor5",
    "ckeditor 5",
    "ckeditor5-feature",
    "ckeditor5-plugin"
  ],
  "dependencies": {
    "@ckeditor/ckeditor5-core": "^24.0.0",
    "@ckeditor/ckeditor5-engine": "^24.0.0",
    "@ckeditor/ckeditor5-utils": "^24.0.0"
  },
  "devDependencies": {
    "@ckeditor/ckeditor5-basic-styles": "^24.0.0",
    "@ckeditor/ckeditor5-block-quote": "^24.0.0",
    "@ckeditor/ckeditor5-code-block": "^24.0.0",
    "@ckeditor/ckeditor5-editor-classic": "^24.0.0",
    "@ckeditor/ckeditor5-enter": "^24.0.0",
    "@ckeditor/ckeditor5-heading": "^24.0.0",
    "@ckeditor/ckeditor5-list": "^24.0.0",
    "@ckeditor/ckeditor5-paragraph": "^24.0.0",
<<<<<<< HEAD
    "@ckeditor/ckeditor5-typing": "^24.0.0",
    "@ckeditor/ckeditor5-undo": "^24.0.0"
=======
    "@ckeditor/ckeditor5-undo": "^24.0.0",
    "@ckeditor/ckeditor5-utils": "^24.0.0",
    "@ckeditor/ckeditor5-horizontal-line": "^24.0.0"
>>>>>>> 740327ed
  },
  "engines": {
    "node": ">=12.0.0",
    "npm": ">=5.7.1"
  },
  "author": "CKSource (http://cksource.com/)",
  "license": "GPL-2.0-or-later",
  "homepage": "https://ckeditor.com/ckeditor-5",
  "bugs": "https://github.com/ckeditor/ckeditor5/issues",
  "repository": {
    "type": "git",
    "url": "https://github.com/ckeditor/ckeditor5.git",
    "directory": "packages/ckeditor5-autoformat"
  },
  "files": [
    "lang",
    "src",
    "theme"
  ],
  "depcheckIgnore": [
    "eslint-plugin-ckeditor5-rules"
  ]
}<|MERGE_RESOLUTION|>--- conflicted
+++ resolved
@@ -23,14 +23,9 @@
     "@ckeditor/ckeditor5-heading": "^24.0.0",
     "@ckeditor/ckeditor5-list": "^24.0.0",
     "@ckeditor/ckeditor5-paragraph": "^24.0.0",
-<<<<<<< HEAD
     "@ckeditor/ckeditor5-typing": "^24.0.0",
-    "@ckeditor/ckeditor5-undo": "^24.0.0"
-=======
     "@ckeditor/ckeditor5-undo": "^24.0.0",
-    "@ckeditor/ckeditor5-utils": "^24.0.0",
     "@ckeditor/ckeditor5-horizontal-line": "^24.0.0"
->>>>>>> 740327ed
   },
   "engines": {
     "node": ">=12.0.0",
