--- conflicted
+++ resolved
@@ -8,10 +8,6 @@
  */
 
 import { Command } from 'ckeditor5/src/core';
-<<<<<<< HEAD
-=======
-import { getClosestSelectedImageElement } from '../image/utils';
->>>>>>> b6bb0c83
 
 /**
  * The image style command. It is used to apply {@link module:image/imagestyle~ImageStyleConfig#arrangements style arrangements}
@@ -68,17 +64,11 @@
 	 * @inheritDoc
 	 */
 	refresh() {
-<<<<<<< HEAD
 		const editor = this.editor;
-		const element = editor.model.document.selection.getSelectedElement();
 		const imageUtils = editor.plugins.get( 'ImageUtils' );
-
-		this.isEnabled = imageUtils.isImage( element );
-=======
-		const element = getClosestSelectedImageElement( this.editor.model.document.selection );
+		const element = imageUtils.getClosestSelectedImageElement( this.editor.model.document.selection );
 
 		this.isEnabled = !!element;
->>>>>>> b6bb0c83
 
 		if ( !this.isEnabled ) {
 			this.value = false;
@@ -104,20 +94,22 @@
 	 * @fires execute
 	 */
 	execute( options ) {
-		const model = this.editor.model;
+		const editor = this.editor;
+		const model = editor.model;
+		const imageUtils = editor.plugins.get( 'ImageUtils' );
 
 		model.change( writer => {
 			const requestedArrangement = options.value;
 			const supportedTypes = this._arrangements.get( requestedArrangement ).modelElements;
 
-			let imageElement = getClosestSelectedImageElement( model.document.selection );
+			let imageElement = imageUtils.getClosestSelectedImageElement( model.document.selection );
 
 			// Change the image type if a style requires it.
 			if ( !supportedTypes.includes( imageElement.name ) ) {
 				this.editor.execute( !supportedTypes.includes( 'image' ) ? 'imageTypeInline' : 'imageTypeBlock' );
 
 				// Update the imageElement to the newly created image.
-				imageElement = getClosestSelectedImageElement( model.document.selection );
+				imageElement = imageUtils.getClosestSelectedImageElement( model.document.selection );
 			}
 
 			// Default style means that there is no `imageStyle` attribute in the model.
