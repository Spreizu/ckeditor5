/**
 * @license Copyright (c) 2003-2021, CKSource - Frederico Knabben. All rights reserved.
 * For licensing, see LICENSE.md or https://ckeditor.com/legal/ckeditor-oss-license
 */

/**
 * @module image/imagestyle/imagestylecommand
 */

import { Command } from 'ckeditor5/src/core';

/**
 * The image style command. It is used to apply {@link module:image/imagestyle~ImageStyleConfig#options image style option}
 * to a selected image.
 *
 * **Note**: Executing this command may change the image model element if the desired style requires an image of a different
 * type. See {@link module:image/imagestyle/imagestylecommand~ImageStyleCommand#execute} to learn more.
 *
 * @extends module:core/command~Command
 */
export default class ImageStyleCommand extends Command {
	/**
	 * Creates an instance of the image style command. When executed, the command applies one of
	 * {@link module:image/imagestyle~ImageStyleConfig#options style options} to the currently selected image.
	 *
	 * @param {module:core/editor/editor~Editor} editor The editor instance.
	 * @param {Array.<module:image/imagestyle~ImageStyleOptionDefinition>} styles
	 * The style options that this command supports.
	 */
	constructor( editor, styles ) {
		super( editor );

		/**
		 * An object containing names of default style options for the inline and block images.
		 * If there is no default style option for the given image type in the configuration,
		 * the name will be `false`.
		 *
		 * @private
		 * @type {Object.<String,module:image/imagestyle~ImageStyleOptionDefinition#name>}
		 */
		this._defaultStyles = {
			imageBlock: false,
			imageInline: false
		};

		/**
		 * The styles handled by this command.
		 *
		 * @private
		 * @type {module:image/imagestyle~ImageStyleConfig#options}
		 */
		this._styles = new Map( styles.map( style => {
			if ( style.isDefault ) {
				for ( const modelElementName of style.modelElements ) {
					this._defaultStyles[ modelElementName ] = style.name;
				}
			}

			return [ style.name, style ];
		} ) );
	}

	/**
	 * @inheritDoc
	 */
	refresh() {
		const editor = this.editor;
		const imageUtils = editor.plugins.get( 'ImageUtils' );
		const element = imageUtils.getClosestSelectedImageElement( this.editor.model.document.selection );

		this.isEnabled = !!element;

		if ( !this.isEnabled ) {
			this.value = false;
		} else if ( element.hasAttribute( 'imageStyle' ) ) {
			this.value = element.getAttribute( 'imageStyle' );
		} else {
			this.value = this._defaultStyles[ element.name ];
		}
	}

	/**
	 * Executes the command and applies the style to the currently selected image:
	 *
	 *		editor.execute( 'imageStyle', { value: 'side' } );
	 *
	 * **Note**: Executing this command may change the image model element if the desired style requires an image
	 * of a different type. Learn more about {@link module:image/imagestyle~ImageStyleOptionDefinition#modelElements model element}
	 * configuration for the style option.
	 *
	 * @param {Object} options
	 * @param {module:image/imagestyle~ImageStyleOptionDefinition#name} options.value The name of the style (as configured in
	 * {@link module:image/imagestyle~ImageStyleConfig#options}).
	 * @fires execute
	 */
	execute( options = {} ) {
		const editor = this.editor;
		const model = editor.model;
		const imageUtils = editor.plugins.get( 'ImageUtils' );

		model.change( writer => {
			const requestedStyle = options.value;

			let imageElement = imageUtils.getClosestSelectedImageElement( model.document.selection );

<<<<<<< HEAD
			if ( requestedStyle && this.shouldConvertImageType( requestedStyle, imageElement ) ) {
				this.editor.execute( imageUtils.isBlockImage( imageElement ) ? 'imageTypeInline' : 'imageTypeBlock' );
=======
			// Change the image type if a style requires it.
			if ( !supportedTypes.includes( imageElement.name ) ) {
				this.editor.execute( !supportedTypes.includes( 'imageBlock' ) ? 'imageTypeInline' : 'imageTypeBlock' );
>>>>>>> 9b873e17

				// Update the imageElement to the newly created image.
				imageElement = imageUtils.getClosestSelectedImageElement( model.document.selection );
			}

			// Default style means that there is no `imageStyle` attribute in the model.
			// https://github.com/ckeditor/ckeditor5-image/issues/147
			if ( !requestedStyle || this._styles.get( requestedStyle ).isDefault ) {
				writer.removeAttribute( 'imageStyle', imageElement );
			} else {
				writer.setAttribute( 'imageStyle', requestedStyle, imageElement );
			}
		} );
	}

	/**
	 * Returns `true` if requested style change would trigger the image type change.
	 *
	 * @param {module:image/imagestyle~ImageStyleOptionDefinition} requestedStyle The name of the style (as configured in
	 * {@link module:image/imagestyle~ImageStyleConfig#options}).
	 * @param {module:engine/model/element~Element} imageElement The image model element.
	 * @returns {Boolean}
	 */
	shouldConvertImageType( requestedStyle, imageElement ) {
		const supportedTypes = this._styles.get( requestedStyle ).modelElements;

		return !supportedTypes.includes( imageElement.name );
	}
}<|MERGE_RESOLUTION|>--- conflicted
+++ resolved
@@ -103,14 +103,9 @@
 
 			let imageElement = imageUtils.getClosestSelectedImageElement( model.document.selection );
 
-<<<<<<< HEAD
+			// Change the image type if a style requires it.
 			if ( requestedStyle && this.shouldConvertImageType( requestedStyle, imageElement ) ) {
 				this.editor.execute( imageUtils.isBlockImage( imageElement ) ? 'imageTypeInline' : 'imageTypeBlock' );
-=======
-			// Change the image type if a style requires it.
-			if ( !supportedTypes.includes( imageElement.name ) ) {
-				this.editor.execute( !supportedTypes.includes( 'imageBlock' ) ? 'imageTypeInline' : 'imageTypeBlock' );
->>>>>>> 9b873e17
 
 				// Update the imageElement to the newly created image.
 				imageElement = imageUtils.getClosestSelectedImageElement( model.document.selection );
