--- conflicted
+++ resolved
@@ -815,7 +815,6 @@
 				} );
 			} );
 
-<<<<<<< HEAD
 			it( 'split node has been removed - undo context', () => {
 				const removePosition = new Position( root, [ 3, 3, 3 ] );
 				const removeDelta = getRemoveDelta( removePosition, 1, baseVersion );
@@ -828,7 +827,25 @@
 
 				baseVersion = removeDelta.operations.length;
 
-=======
+				expectDelta( transformed[ 0 ], {
+					type: SplitDelta,
+					operations: [
+						{
+							type: InsertOperation,
+							position: splitDelta.operations[ 0 ].position.getShiftedBy( -1 ),
+							baseVersion
+						},
+						{
+							type: ReinsertOperation,
+							sourcePosition: new Position( gy, [ 0, 3 ] ),
+							howMany: splitDelta.operations[ 1 ].howMany,
+							targetPosition: new Position( root, [ 3, 3, 3, 0 ] ),
+							baseVersion: baseVersion + 1
+						}
+					]
+				} );
+			} );
+
 			it( 'should not throw if clone operation is NoOperation and use default transformation in that case', () => {
 				const noOpSplitDelta = new SplitDelta();
 				noOpSplitDelta.addOperation( new NoOperation( 0 ) );
@@ -840,23 +857,10 @@
 
 				expect( transformed.length ).to.equal( 1 );
 
->>>>>>> 2b04f051
-				expectDelta( transformed[ 0 ], {
-					type: SplitDelta,
-					operations: [
-						{
-<<<<<<< HEAD
-							type: InsertOperation,
-							position: splitDelta.operations[ 0 ].position.getShiftedBy( -1 ),
-							baseVersion
-						},
-						{
-							type: ReinsertOperation,
-							sourcePosition: new Position( gy, [ 0, 3 ] ),
-							howMany: splitDelta.operations[ 1 ].howMany,
-							targetPosition: new Position( root, [ 3, 3, 3, 0 ] ),
-							baseVersion: baseVersion + 1
-=======
+				expectDelta( transformed[ 0 ], {
+					type: SplitDelta,
+					operations: [
+						{
 							type: NoOperation,
 							baseVersion: 1
 						},
@@ -866,7 +870,6 @@
 							howMany: 3,
 							targetPosition: new Position( root, [ 1, 0 ] ),
 							baseVersion: 2
->>>>>>> 2b04f051
 						}
 					]
 				} );
