/**
 * @license Copyright (c) 2003-2015, CKSource - Frederico Knabben. All rights reserved.
 * For licensing, see LICENSE.md.
 */

/* globals window */

import Observer from './observer.js';
import ViewSelection from '../selection.js';
import { startsWithFiller, getDataWithoutFiller } from '../filler.js';

/**
 * Mutation observer class observes changes in the DOM, fires {@link engine.view.Document#mutations} event, mark view elements
 * as changed and call {@link engine.view.render}. Because all mutated nodes are marked as "to be rendered" and the
 * {@link engine.view.render} is called, all changes will be reverted, unless the mutation will be handled by the
 * {@link engine.view.Document#mutations} event listener. It means user will see only handled changes, and the editor will
 * block all changes which are not handled.
 *
 * Mutation Observer also take care of reducing number of mutations which are fired. It removes duplicates and
 * mutations on elements which do not have corresponding view elements. Also
 * {@link engine.view.Document.MutatatedText text mutation} is fired only if parent element do not change child list.
 *
 * Note that this observer is attached by the {@link engine.view.Document} and is available by default.
 *
 * @memberOf engine.view.observer
 * @extends engine.view.observer.Observer
 */
export default class MutationObserver extends Observer {
	constructor( document ) {
		super( document );

		/**
		 * Native mutation observer config.
		 *
		 * @private
		 * @member {Object} engine.view.observer.MutationObserver#_config
		 */
		this._config = {
			childList: true,
			characterData: true,
			characterDataOldValue: true,
			subtree: true
		};

		/**
		 * Reference to the {@link engine.view.Document#domConverter}.
		 *
		 * @member {engine.view.DomConverter} engine.view.observer.MutationObserver#domConverter
		 */
		this.domConverter = document.domConverter;

		/**
		 * Reference to the {@link engine.view.Document#renderer}.
		 *
		 * @member {engine.view.Renderer} engine.view.observer.MutationObserver#renderer
		 */
		this.renderer = document.renderer;

		/**
		 * Observed DOM elements.
		 *
		 * @private
		 * @member {Array.<HTMLElement>} engine.view.observer.MutationObserver#_domElements
		 */
		this._domElements = [];

		/**
		 * Native mutation observer.
		 *
		 * @private
		 * @member {MutationObserver} engine.view.observer.MutationObserver#_mutationObserver
		 */
		this._mutationObserver = new window.MutationObserver( this._onMutations.bind( this ) );
	}

	/**
	 * Synchronously fires {@link engine.view.Document#mutations} event with all mutations in record queue.
	 * At the same time empties the queue so mutations will not be fired twice.
	 */
	flush() {
		this._onMutations( this._mutationObserver.takeRecords() );
	}

	/**
	 * @inheritDoc
	 */
	observe( domElement ) {
		this._domElements.push( domElement );

		if ( this.isEnabled ) {
			this._mutationObserver.observe( domElement, this._config );
		}
	}

	/**
	 * @inheritDoc
	 */
	enable() {
		super.enable();

		for ( let domElement of this._domElements ) {
			this._mutationObserver.observe( domElement, this._config );
		}
	}

	/**
	 * @inheritDoc
	 */
	disable() {
		super.disable();

		this._mutationObserver.disconnect();
	}

	/**
	 * Handles mutations. Deduplicates, mark view elements to sync, fire event and call render.
	 *
	 * @private
	 * @method engine.view.observer.MutationObserver#_onMutations
	 * @param {Array.<Object>} domMutations Array of native mutations.
	 */
	_onMutations( domMutations ) {
		// As a result of this.flush() we can have an empty collection.
		if ( domMutations.length === 0 ) {
			return;
		}

		const domConverter = this.domConverter;

		// Use　map and set for deduplication.
		const mutatedTexts = new Map();
		const mutatedElements = new Set();

		// Handle `childList` mutations first, so we will be able to check if the `characterData` mutation is in the
		// element with changed structure anyway.
		for ( let mutation of domMutations ) {
			if ( mutation.type === 'childList' ) {
				const element = domConverter.getCorrespondingViewElement( mutation.target );

				if ( element ) {
					mutatedElements.add( element );
				}
			}
		}

		// Handle `characterData` mutations later, when we have the full list of nodes which changed structure.
		for ( let mutation of domMutations ) {
			if ( mutation.type === 'characterData' ) {
				const text = domConverter.getCorrespondingViewText( mutation.target );

				if ( text && !mutatedElements.has( text.parent ) ) {
					// Use text as a key, for deduplication. If there will be another mutation on the same text element
					// we will have only one in the map.
					mutatedTexts.set( text, {
						type: 'text',
						oldText: text.data,
						newText: getDataWithoutFiller( mutation.target ),
						node: text
					} );
				}
				// When we added first letter to the text node which had only inline filler, for the DOM it is mutation
				// on text, but for the view, where filler text node did not existed, new text node was created, so we
				// need to fire 'children' mutation instead of 'text'.
				else if ( !text && startsWithFiller( mutation.target ) ) {
					mutatedElements.add( domConverter.getCorrespondingViewElement( mutation.target.parentNode ) );
				}
			}
		}

		// Now we build the list of mutations to fire and mark elements. We did not do it earlier to avoid marking the
		// same node multiple times in case of duplication.

		// List of mutations we will fire.
		const viewMutations = [];

		for ( let mutatedText of mutatedTexts.values() ) {
			this.renderer.markToSync( 'text', mutatedText.node );
			viewMutations.push( mutatedText );
		}

		for ( let viewElement of mutatedElements ) {
			const domElement = domConverter.getCorrespondingDomElement( viewElement );
			const viewChildren = viewElement.getChildren();
			const newViewChildren = domConverter.domChildrenToView( domElement );

			this.renderer.markToSync( 'children', viewElement );
			viewMutations.push( {
				type: 'children',
				oldChildren: Array.from( viewChildren ),
				newChildren: Array.from( newViewChildren ),
				node: viewElement
			} );
		}

		// Retrieve `domSelection` using `ownerDocument` of one of mutated nodes.
		// There should not be simultaneous mutation in multiple documents, so it's fine.
		const domSelection = domMutations[ 0 ].target.ownerDocument.getSelection();

<<<<<<< HEAD
		let viewSelection = null;

		if ( domSelection && domSelection.anchorNode ) {
			// If `domSelection` is inside a dom node that is already bound to a view node from view tree, get
			// corresponding selection in the view and pass it together with `viewMutations`. The `viewSelection` may
			// be used by features handling mutations.
			// Only one range is supported.

			const viewSelectionAnchor = domConverter.domPositionToView( domSelection.anchorNode, domSelection.anchorOffset );
			const viewSelectionFocus = domConverter.domPositionToView( domSelection.focusNode, domSelection.focusOffset );

			// Anchor and focus has to be properly mapped to view.
			if ( viewSelectionAnchor && viewSelectionFocus ) {
				viewSelection = new ViewSelection();
				viewSelection.collapse( viewSelectionAnchor );
				viewSelection.setFocus( viewSelectionFocus );
			}
		}

		this.document.fire( 'mutations', viewMutations, viewSelection );
=======
		// If nothing changes on `mutations` event, at this point we have "dirty DOM" (changed) and de-synched
		// view (which has not been changed). In order to "reset DOM" we render the view again.
>>>>>>> d47554b1
		this.document.render();
	}
}

/**
 * Fired when mutation occurred. If tree view is not changed on this event, DOM will be reverter to the state before
 * mutation, so all changes which should be applied, should be handled on this event.
 *
 * Introduced by {@link engine.view.observer.MutationObserver}.
 *
 * Note that because {@link engine.view.observer.MutationObserver} is attached by the {@link engine.view.Document}
 * this event is available by default.
 *
 * @see engine.view.observer.MutationObserver
 * @event engine.view.Document#mutations
 * @param {Array.<engine.view.Document~MutatatedText|engine.view.Document~MutatatedChildren>} viewMutations
 * Array of mutations.
 * For mutated texts it will be {@link engine.view.Document~MutatatedText} and for mutated elements it will be
 * {@link engine.view.Document~MutatatedElement}. You can recognize the type based on the `type` property.
 */

/**
 * Mutation item for text.
 *
 * @see engine.view.Document#mutations
 * @see engine.view.MutatatedChildren
 *
 * @typedef {Object} engine.view.MutatatedText
 *
 * @property {String} type For text mutations it is always 'text'.
 * @property {engine.view.Text} node Mutated text node.
 * @property {String} oldText Old text.
 * @property {String} newText New text.
 */

/**
 * Mutation item for child nodes.
 *
 * @see engine.view.Document#mutations
 * @see engine.view.MutatatedText
 *
 * @typedef {Object} engine.view.MutatatedChildren
 *
 * @property {String} type For child nodes mutations it is always 'children'.
 * @property {engine.view.Element} node Parent of the mutated children.
 * @property {Array.<engine.view.Node>} oldChildren Old child nodes.
 * @property {Array.<engine.view.Node>} newChildren New child nodes.
 */<|MERGE_RESOLUTION|>--- conflicted
+++ resolved
@@ -196,7 +196,6 @@
 		// There should not be simultaneous mutation in multiple documents, so it's fine.
 		const domSelection = domMutations[ 0 ].target.ownerDocument.getSelection();
 
-<<<<<<< HEAD
 		let viewSelection = null;
 
 		if ( domSelection && domSelection.anchorNode ) {
@@ -217,10 +216,9 @@
 		}
 
 		this.document.fire( 'mutations', viewMutations, viewSelection );
-=======
+
 		// If nothing changes on `mutations` event, at this point we have "dirty DOM" (changed) and de-synched
 		// view (which has not been changed). In order to "reset DOM" we render the view again.
->>>>>>> d47554b1
 		this.document.render();
 	}
 }
