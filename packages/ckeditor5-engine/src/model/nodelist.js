/**
 * @license Copyright (c) 2003-2016, CKSource - Frederico Knabben. All rights reserved.
 * For licensing, see LICENSE.md.
 */

<<<<<<< HEAD
'use strict';

import Node from './node.js';
=======
import CharacterProxy from './characterproxy.js';
import Text from './text.js';
import Element from './element.js';
import DocumentFragment from './documentfragment.js';
import mapsEqual from '../../utils/mapsequal.js';
import isIterable from '../../utils/isiterable.js';
>>>>>>> c88cb077
import CKEditorError from '../../utils/ckeditorerror.js';

/**
 * Provides an interface to operate on a list of {@link engine.model.Node nodes}. `NodeList` is used internally
 * in classes like {@link engine.model.Element Element} or {@link engine.model.DocumentFragment DocumentFragment}.
 */
export default class NodeList {
	/**
	 * Creates an empty node list.
	 *
	 * @param {Iterable.<engine.model.Node>} nodes Nodes contained in this node list.
	 */
	constructor( nodes ) {
		/**
		 * Nodes contained in this node list.
		 *
		 * @private
		 * @member {Array.<engine.model.Node>} engine.model.NodeList#_nodes
		 */
		this._nodes = [];

		/**
		 * Represents which node occupies given offset.
		 *
		 * @private
		 * @member {Array.<engine.model.Node>} engine.model.NodeList#_nodeAtOffset
		 */
		this._nodeAtOffset = [];

		if ( nodes ) {
			this.insertNodes( 0, nodes );
		}
	}

	/**
	 * Returns an iterator that iterates over all nodes contained inside this node list.
	 *
	 * @returns {Iterator.<engine.model.Node>}
	 */
	[ Symbol.iterator ]() {
		return this._nodes[ Symbol.iterator ]();
	}

	/**
	 * Returns the number of nodes contained inside this node list.
	 *
	 * @returns {Number}
	 */
	get length() {
		return this._nodes.length;
	}

	/**
	 * Returns the sum of {engine.model.Node#offsetSize offset sizes} of all nodes contained inside this node list.
	 *
	 * @returns {Number}
	 */
	get totalOffset() {
		return this._nodeAtOffset.length;
	}

	/**
	 * Gets the node at the given index. Returns `null` if incorrect index was passed.
	 *
	 * @param {Number} index Index of node.
	 * @returns {engine.model.Node|null} Node at given index.
	 */
	getNode( index ) {
		return this._nodes[ index ] || null;
	}

	/**
	 * Returns an index of the given node. Returns `null` if given node is not inside this node list.
	 *
	 * @param {engine.model.Node} node Child node to look for.
	 * @returns {Number|null} Child node's index.
	 */
	getNodeIndex( node ) {
		const index = this._nodes.indexOf( node );

		return index == -1 ? null : index;
	}

	/**
	 * Returns the starting offset of given node. Starting offset is equal to the sum of
	 * {engine.model.Node#offsetSize offset sizes} of all nodes that are before this node in this node list.
	 *
	 * @param {engine.model.Node} node Node to look for.
	 * @returns {Number|null} Node's starting offset.
	 */
	getNodeStartOffset( node ) {
		const offset = this._nodeAtOffset.indexOf( node );

		return offset == -1 ? null : offset;
	}

	/**
	 * Converts index "position" to offset "position".
	 *
	 * Returns starting offset of a node that is at given index. If given index is too low, `0` is returned. If
	 * given index is too high, {@link engine.model.NodeList#totalOffset last available offset} is returned.
	 *
	 * @param {Number} index Node's index.
	 * @returns {Number} Node's starting offset.
	 */
	indexToOffset( index ) {
		if ( index < 0 ) {
			return 0;
		} else if ( index >= this._nodes.length ) {
			return this.totalOffset;
		}

		const node = this._nodes[ index ];

		return this.getNodeStartOffset( node );
	}

	/**
	 * Converts offset "position" to index "position".
	 *
	 * Returns index of a node that occupies given offset. If given offset is too low, `0` is returned. If
	 * given offset is too high, {@link engine.model.NodeList#length last available index} is returned.
	 *
	 * @param {Number} offset Offset to look for.
	 * @returns {Number} Index of a node that occupies given offset.
	 */
	offsetToIndex( offset ) {
		if ( offset < 0 ) {
			return 0;
		} else if ( offset >= this._nodeAtOffset.length ) {
			return this.length;
		}

		const node = this._nodeAtOffset[ offset ];

		return this.getNodeIndex( node );
	}

	/**
	 * Inserts given nodes at given index.
	 *
	 * @param {Number} index Index at which nodes should be inserted.
	 * @param {Iterable.<engine.model.Node>} nodes Nodes to be inserted.
	 */
	insertNodes( index, nodes ) {
		// Validation.
		for ( let node of nodes ) {
			if ( !( node instanceof Node ) ) {
				/**
				 * Trying to insert an object which is not a Node instance.
				 *
				 * @error nodelist-insertNodes-not-node
				 */
				throw new CKEditorError( 'nodelist-insertNodes-not-node: Trying to insert an object which is not a Node instance.' );
			}
		}

		const offset = this.indexToOffset( index );

		this._nodes.splice( index, 0, ...nodes );

		const offsetsArray = [];

		for ( let node of nodes ) {
			for ( let i = 0; i < node.offsetSize; i++ ) {
				offsetsArray.push( node );
			}
		}

		this._nodeAtOffset.splice( offset, 0, ...offsetsArray );
	}

	/**
	 * Removes one or more nodes starting at the given index.
	 *
	 * @param {Number} indexStart Index of the first node to remove.
	 * @param {Number} [howMany=1] Number of nodes to remove.
	 * @returns {Array.<engine.model.Node>} Array containing removed nodes.
	 */
	removeNodes( indexStart, howMany = 1 ) {
		const indexEnd = indexStart + howMany;

		const offsetStart = this.indexToOffset( indexStart );
		const offsetEnd = this.indexToOffset( indexEnd );

		this._nodeAtOffset.splice( offsetStart, offsetEnd - offsetStart );

		return this._nodes.splice( indexStart, howMany );
	}

	/**
	 * Converts `NodeList` instance to an array containing nodes that were inserted in the node list. Nodes
	 * are also converted to their plain object representation.
	 *
	 * @returns {Array.<engine.model.Node>} `NodeList` instance converted to `Array`.
	 */
	toJSON() {
		return this._nodes.map( ( node ) => node.toJSON() );
	}
}<|MERGE_RESOLUTION|>--- conflicted
+++ resolved
@@ -3,18 +3,7 @@
  * For licensing, see LICENSE.md.
  */
 
-<<<<<<< HEAD
-'use strict';
-
 import Node from './node.js';
-=======
-import CharacterProxy from './characterproxy.js';
-import Text from './text.js';
-import Element from './element.js';
-import DocumentFragment from './documentfragment.js';
-import mapsEqual from '../../utils/mapsequal.js';
-import isIterable from '../../utils/isiterable.js';
->>>>>>> c88cb077
 import CKEditorError from '../../utils/ckeditorerror.js';
 
 /**
