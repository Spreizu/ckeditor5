/**
 * @license Copyright (c) 2003-2015, CKSource - Frederico Knabben. All rights reserved.
 * For licensing, see LICENSE.md.
 */

'use strict';

/**
 * A utilities library.
 *
 * @class utils
 * @singleton
 */

<<<<<<< HEAD
CKEDITOR.define( function() {
	var utils = {
		/**
		 * Extends one JavaScript object with the properties defined in one or more objects. Existing properties are
		 * overridden.
		 *
		 * @param {Object} target The object to be extended.
		 * @param {Object} source One or more objects which properties will be copied (by reference) to `target`.
		 * @returns {Object} The `target` object.
		 */
		extend: function( target, source ) {
			if ( !this.isObject( source ) && !this.isFunction( source ) ) {
				return target;
			}

			if ( arguments.length > 2 ) {
				var args = Array.prototype.splice.call( arguments, 1 );

				while ( args.length ) {
					this.extend( target, args.shift() );
				}
			} else {
				var keys = Object.keys( source );

				while ( keys.length ) {
					var key = keys.shift();
					target[ key ] = source[ key ];
				}
			}

			return target;
		},

		/**
		 * Checks if the provided object is a JavaScript function.
		 *
		 * @param obj The object to be checked.
		 * @returns {Boolean} `true` if the provided object is a JavaScript function. Otherwise `false`.
		 */
		isFunction: function( obj ) {
			return typeof obj == 'function';
		},

		/**
		 * Checks if the provided object is a "pure" JavaScript object. In other words, if it is not any other
		 * JavaScript native type, like Number or String.
		 *
		 * @param obj The object to be checked.
		 * @returns {Boolean} `true` if the provided object is a "pure" JavaScript object. Otherwise `false`.
		 */
		isObject: function( obj ) {
			return typeof obj === 'object' && !!obj;
		},

=======
CKEDITOR.define( [ 'utils-lodash', 'lib/lodash/lodash-ckeditor' ], function( lodashIncludes, lodash ) {
	var utils = {
>>>>>>> 0fca1d4c
		/**
		 * A mixin function to be used to implement the static `extend()` method in classes. It allows for easy creation
		 * of subclasses.
		 *
		 * @param {Object} [proto] Extensions to be added to the subclass prototype.
		 * @param {Object} [statics] Additional static properties to be added to the subclass constructor.
		 * @returns {Object} When executed as a static method of a class, it returns the new subclass constructor.
		 */
		extendMixin: function( proto, statics ) {
			var that = this;
			var child = ( proto && proto.hasOwnProperty( 'constructor' ) ) ?
					proto.constructor :
					function() {
						that.apply( this, arguments );
					};

			// Copy the statics.
			utils.extend( child, this, statics );

			// Use the same prototype.
			child.prototype = Object.create( this.prototype );

			// Add the new prototype stuff.
			if ( proto ) {
				utils.extend( child.prototype, proto );
			}

			return child;
		},

		/**
		 * Creates a spy function (ala Sinon.js) that can be used to inspect call to it.
		 *
		 * The following are the present features:
		 *
		 *  * spy.called: property set to `true` if the function has been called at least once.
		 *
		 * @returns {Function} The spy function.
		 */
		spy: function() {
			var spy = function() {
				spy.called = true;
			};

			return spy;
		},

		/**
		 * Returns a unique id. This id is a number (starting from 1) which will never get repeated on successive calls
		 * to this method.
		 *
		 * @returns {Number} A number representing the id.
		 */
		uid: ( function() {
			var next = 1;

			return function() {
				return next++;
			};
		} )()
	};

<<<<<<< HEAD
	return utils;
} );

/**
 * Creates a subclass constructor based on this class.
 *
 * @member utils
 * @method extend
 * @abstract
 * @static
 * @inheritable
 *
 * @param {Object} [proto] Extensions to be added to the subclass prototype.
 * @param {Object} [statics] Extension to be added as static members of the subclass constructor.
 * @returns {Object} The subclass constructor.
 */
=======
	// Extend "utils" with Lo-Dash methods.
	for ( var i = 0; i < lodashIncludes.length; i++ ) {
		utils[ lodashIncludes[ i ] ] = lodash[ lodashIncludes[ i ] ];
	}

	return utils;
} );
>>>>>>> 0fca1d4c
<|MERGE_RESOLUTION|>--- conflicted
+++ resolved
@@ -12,65 +12,8 @@
  * @singleton
  */
 
-<<<<<<< HEAD
-CKEDITOR.define( function() {
-	var utils = {
-		/**
-		 * Extends one JavaScript object with the properties defined in one or more objects. Existing properties are
-		 * overridden.
-		 *
-		 * @param {Object} target The object to be extended.
-		 * @param {Object} source One or more objects which properties will be copied (by reference) to `target`.
-		 * @returns {Object} The `target` object.
-		 */
-		extend: function( target, source ) {
-			if ( !this.isObject( source ) && !this.isFunction( source ) ) {
-				return target;
-			}
-
-			if ( arguments.length > 2 ) {
-				var args = Array.prototype.splice.call( arguments, 1 );
-
-				while ( args.length ) {
-					this.extend( target, args.shift() );
-				}
-			} else {
-				var keys = Object.keys( source );
-
-				while ( keys.length ) {
-					var key = keys.shift();
-					target[ key ] = source[ key ];
-				}
-			}
-
-			return target;
-		},
-
-		/**
-		 * Checks if the provided object is a JavaScript function.
-		 *
-		 * @param obj The object to be checked.
-		 * @returns {Boolean} `true` if the provided object is a JavaScript function. Otherwise `false`.
-		 */
-		isFunction: function( obj ) {
-			return typeof obj == 'function';
-		},
-
-		/**
-		 * Checks if the provided object is a "pure" JavaScript object. In other words, if it is not any other
-		 * JavaScript native type, like Number or String.
-		 *
-		 * @param obj The object to be checked.
-		 * @returns {Boolean} `true` if the provided object is a "pure" JavaScript object. Otherwise `false`.
-		 */
-		isObject: function( obj ) {
-			return typeof obj === 'object' && !!obj;
-		},
-
-=======
 CKEDITOR.define( [ 'utils-lodash', 'lib/lodash/lodash-ckeditor' ], function( lodashIncludes, lodash ) {
 	var utils = {
->>>>>>> 0fca1d4c
 		/**
 		 * A mixin function to be used to implement the static `extend()` method in classes. It allows for easy creation
 		 * of subclasses.
@@ -133,7 +76,11 @@
 		} )()
 	};
 
-<<<<<<< HEAD
+	// Extend "utils" with Lo-Dash methods.
+	for ( var i = 0; i < lodashIncludes.length; i++ ) {
+		utils[ lodashIncludes[ i ] ] = lodash[ lodashIncludes[ i ] ];
+	}
+
 	return utils;
 } );
 
@@ -149,13 +96,4 @@
  * @param {Object} [proto] Extensions to be added to the subclass prototype.
  * @param {Object} [statics] Extension to be added as static members of the subclass constructor.
  * @returns {Object} The subclass constructor.
- */
-=======
-	// Extend "utils" with Lo-Dash methods.
-	for ( var i = 0; i < lodashIncludes.length; i++ ) {
-		utils[ lodashIncludes[ i ] ] = lodash[ lodashIncludes[ i ] ];
-	}
-
-	return utils;
-} );
->>>>>>> 0fca1d4c
+ */