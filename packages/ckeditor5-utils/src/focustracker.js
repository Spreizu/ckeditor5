/**
 * @license Copyright (c) 2003-2016, CKSource - Frederico Knabben. All rights reserved.
 * For licensing, see LICENSE.md.
 */

/* global setTimeout, clearTimeout */

<<<<<<< HEAD
/**
 * @module utils/focustracker
 */

import DOMEmitterMixin from '../ui/domemittermixin.js';
=======
import DomEmitterMixin from './dom/emittermixin.js';
>>>>>>> 44f1e47f
import ObservableMixin from './observablemixin.js';
import CKEditorError from './ckeditorerror.js';
import mix from './mix.js';

/**
 * Allows observing a group of `HTMLElement`s whether at least one of them is focused.
 *
 * Used by the {@link module:core/editor~Editor} in order to track whether the focus is still within the application,
 * or were used outside of its UI.
 *
 * **Note** `focus` and `blur` listeners use event capturing, so it is only needed to register wrapper `HTMLElement`
 * which contain other `focusable` elements. But note that this wrapper element has to be focusable too
 * (have e.g. `tabindex="-1"`).
 *
<<<<<<< HEAD
 * @mixes module:utils/emittermixin/~DOMEmitterMixin
 * @mixes module:utils/observablemixin/~ObservableMixin
=======
 * @memberOf utils
 * @mixes utils.dom.EmitterMixin
 * @mixes utils.ObservableMixin
>>>>>>> 44f1e47f
 */
export default class FocusTracker {
	constructor() {
		/**
		 * True when one of the registered elements is focused.
		 *
		 * @readonly
		 * @observable
		 * @member {Boolean} #isFocused
		 */
		this.set( 'isFocused', false );

		/**
		 * List of registered elements.
		 *
		 * @private
		 * @member {Set<HTMLElement>} #_elements
		 */
		this._elements = new Set();

		/**
		 * Event loop timeout.
		 *
		 * @private
		 * @member {Number} #_nextEventLoopTimeout
		 */
		this._nextEventLoopTimeout = null;

		/**
		 * Currently focused element.
		 *
		 * @private
		 * @member {HTMLElement} #_focusedElement
		 */
		this._focusedElement = null;
	}

	/**
	 * Starts tracking the specified element.
	 *
	 * @param {HTMLElement} element
	 */
	add( element ) {
		if ( this._elements.has( element ) ) {
			throw new CKEditorError( 'focusTracker-add-element-already-exist' );
		}

		this.listenTo( element, 'focus', () => this._focus( element ), { useCapture: true } );
		this.listenTo( element, 'blur', () => this._blur(), { useCapture: true } );
		this._elements.add( element );
	}

	/**
	 * Stops tracking the specified element and stops listening on this element.
	 *
	 * @param {HTMLElement} element
	 */
	remove( element ) {
		if ( element === this._focusedElement ) {
			this._blur( element );
		}

		if ( this._elements.has( element ) ) {
			this.stopListening( element );
			this._elements.delete( element );
		}
	}

	/**
	 * Stores currently focused element and set {#isFocused} as `true`.
	 *
	 * @private
	 * @param {HTMLElement} element Element which has been focused.
	 */
	_focus( element ) {
		clearTimeout( this._nextEventLoopTimeout );

		this._focusedElement = element;
		this.isFocused = true;
	}

	/**
	 * Clears currently focused element and set {#isFocused} as `false`.
	 * This method uses `setTimeout` to change order of fires `blur` and `focus` events.
	 *
	 * @private
	 * @fires blur
	 */
	_blur() {
		this._nextEventLoopTimeout = setTimeout( () => {
			this._focusedElement = null;
			this.isFocused = false;
		}, 0 );
	}
}

mix( FocusTracker, DomEmitterMixin );
mix( FocusTracker, ObservableMixin );<|MERGE_RESOLUTION|>--- conflicted
+++ resolved
@@ -5,15 +5,10 @@
 
 /* global setTimeout, clearTimeout */
 
-<<<<<<< HEAD
 /**
  * @module utils/focustracker
  */
-
-import DOMEmitterMixin from '../ui/domemittermixin.js';
-=======
 import DomEmitterMixin from './dom/emittermixin.js';
->>>>>>> 44f1e47f
 import ObservableMixin from './observablemixin.js';
 import CKEditorError from './ckeditorerror.js';
 import mix from './mix.js';
@@ -28,14 +23,8 @@
  * which contain other `focusable` elements. But note that this wrapper element has to be focusable too
  * (have e.g. `tabindex="-1"`).
  *
-<<<<<<< HEAD
- * @mixes module:utils/emittermixin/~DOMEmitterMixin
+ * @mixes module:utils/dom/emittermixin/~DOMEmitterMixin
  * @mixes module:utils/observablemixin/~ObservableMixin
-=======
- * @memberOf utils
- * @mixes utils.dom.EmitterMixin
- * @mixes utils.ObservableMixin
->>>>>>> 44f1e47f
  */
 export default class FocusTracker {
 	constructor() {
